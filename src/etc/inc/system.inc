<?php

/*
	Copyright (C) 2003-2004 Manuel Kasper <mk@neon1.net>.
	All rights reserved.

	Redistribution and use in source and binary forms, with or without
	modification, are permitted provided that the following conditions are met:

	1. Redistributions of source code must retain the above copyright notice,
	   this list of conditions and the following disclaimer.

	2. Redistributions in binary form must reproduce the above copyright
	   notice, this list of conditions and the following disclaimer in the
	   documentation and/or other materials provided with the distribution.

	THIS SOFTWARE IS PROVIDED ``AS IS'' AND ANY EXPRESS OR IMPLIED WARRANTIES,
	INCLUDING, BUT NOT LIMITED TO, THE IMPLIED WARRANTIES OF MERCHANTABILITY
	AND FITNESS FOR A PARTICULAR PURPOSE ARE DISCLAIMED. IN NO EVENT SHALL THE
	AUTHOR BE LIABLE FOR ANY DIRECT, INDIRECT, INCIDENTAL, SPECIAL, EXEMPLARY,
	OR CONSEQUENTIAL DAMAGES (INCLUDING, BUT NOT LIMITED TO, PROCUREMENT OF
	SUBSTITUTE GOODS OR SERVICES; LOSS OF USE, DATA, OR PROFITS; OR BUSINESS
	INTERRUPTION) HOWEVER CAUSED AND ON ANY THEORY OF LIABILITY, WHETHER IN
	CONTRACT, STRICT LIABILITY, OR TORT (INCLUDING NEGLIGENCE OR OTHERWISE)
	ARISING IN ANY WAY OUT OF THE USE OF THIS SOFTWARE, EVEN IF ADVISED OF THE
	POSSIBILITY OF SUCH DAMAGE.
*/

function activate_powerd()
{
	global $config, $g;

	if (is_process_running('powerd')) {
		exec('/usr/bin/killall powerd');
	}

	if(isset($config['system']['powerd_enable'])) {
		if ($g["platform"] == "nanobsd")
			exec("/sbin/kldload cpufreq");

		$ac_mode = "hadp";
		if (!empty($config['system']['powerd_ac_mode']))
			$ac_mode = $config['system']['powerd_ac_mode'];

		$battery_mode = "hadp";
		if (!empty($config['system']['powerd_battery_mode']))
			$battery_mode = $config['system']['powerd_battery_mode'];

		$normal_mode = "hadp";
		if (!empty($config['system']['powerd_normal_mode']))
			$normal_mode = $config['system']['powerd_normal_mode'];

		mwexec("/usr/sbin/powerd -b $battery_mode -a $ac_mode -n $normal_mode");
	}
}

function get_default_sysctl_value($id) {
	global $sysctls;

	if (isset($sysctls[$id]))
		return $sysctls[$id];
}

function activate_sysctls()
{
	global $config, $g;

	$sysctls = array(
		"net.enc.out.ipsec_bpf_mask" => "0x0001",
		"net.enc.out.ipsec_filter_mask" => "0x0001",
		"net.enc.in.ipsec_bpf_mask" => "0x0002",
		"net.enc.in.ipsec_filter_mask" => "0x0002"
	);

	if(is_array($config['sysctl'])) {
		foreach($config['sysctl']['item'] as $tunable) {
			if($tunable['value'] == "default")
				$value = get_default_sysctl_value($tunable['tunable']);
			else
				$value = $tunable['value'];

			$sysctls[$tunable['tunable']] = $value;
		}
	}

	set_sysctl($sysctls);
}

function system_resolvconf_generate($dynupdate = false)
{
	global $config, $g;

	$syscfg = $config['system'];

	// Do not create blank domain lines, it breaks tools like dig.
	if($syscfg['domain'])
		$resolvconf = "domain {$syscfg['domain']}\n";

	if (((isset($config['dnsmasq']['enable']) && (empty($config['dnsmasq']['interface']) || in_array("lo0", explode(",", $config['dnsmasq']['interface']))))
		|| (isset($config['unbound']['enable'])) && (empty($config['unbound']['active_interface']) || in_array("lo0", explode(",", $config['unbound']['active_interface']))))
		&& !isset($config['system']['dnslocalhost']))
		$resolvconf .= "nameserver 127.0.0.1\n";

	if (isset($syscfg['dnsallowoverride'])) {
		/* get dynamically assigned DNS servers (if any) */
		$ns = array_unique(get_searchdomains());
		foreach($ns as $searchserver) {
			if($searchserver)
				$resolvconf .= "search {$searchserver}\n";
		}
		$ns = array_unique(get_nameservers());
		foreach($ns as $nameserver) {
			if($nameserver)
				$resolvconf .= "nameserver $nameserver\n";
		}
	}
	if (is_array($syscfg['dnsserver'])) {
		foreach ($syscfg['dnsserver'] as $ns) {
			if ($ns)
				$resolvconf .= "nameserver $ns\n";
		}
	}

	// Add EDNS support
	if (isset($config['unbound']['enable']) && isset($config['unbound']['edns']))
		$resolvconf .= "options edns0\n";

	$dnslock = lock('resolvconf', LOCK_EX);

	$fd = fopen("{$g['varetc_path']}/resolv.conf", "w");
	if (!$fd) {
		printf("Error: cannot open resolv.conf in system_resolvconf_generate().\n");
		unlock($dnslock);
		return 1;
	}

	fwrite($fd, $resolvconf);
	fclose($fd);
	chmod("{$g['varetc_path']}/resolv.conf", 0644);

	if (!file_exists("/var/run/booting")) {
		/* restart dhcpd (nameservers may have changed) */
		if (!$dynupdate)
			services_dhcpd_configure();
	}

	/* setup static routes for DNS servers. */
	for ($dnscounter=1; $dnscounter<5; $dnscounter++) {
		/* setup static routes for dns servers */
		$dnsgw = "dns{$dnscounter}gw";
		if (isset($config['system'][$dnsgw])) {
			$gwname = $config['system'][$dnsgw];
			if (($gwname <> "") && ($gwname <> "none")) {
				$gatewayip = lookup_gateway_ip_by_name($gwname);
				if (is_ipaddrv4($gatewayip)) {
					/* dns server array starts at 0 */
					$dnscountermo = $dnscounter - 1;
					mwexec("/sbin/route delete -host " . $syscfg['dnsserver'][$dnscountermo]);
					mwexec("/sbin/route add -host " . $syscfg['dnsserver'][$dnscountermo] . " {$gatewayip}");
				}
				if (is_ipaddrv6($gatewayip)) {
					/* dns server array starts at 0 */
					$dnscountermo = $dnscounter - 1;
					mwexec("/sbin/route delete -host -inet6 " . $syscfg['dnsserver'][$dnscountermo]);
					mwexec("/sbin/route add -host -inet6 " . $syscfg['dnsserver'][$dnscountermo] . " {$gatewayip}");
				}
			}
		}
	}

	unlock($dnslock);

	return 0;
}

function get_searchdomains() {
	global $config, $g;

	$master_list = array();

	// Read in dhclient nameservers
	$search_list = glob("/var/etc/searchdomain_*");
	if (is_array($search_list)) {
		foreach($search_list as $fdns) {
			$contents = file($fdns, FILE_IGNORE_NEW_LINES | FILE_SKIP_EMPTY_LINES);
			if (!is_array($contents))
				continue;
			foreach ($contents as $dns) {
				if(is_hostname($dns))
					$master_list[] = $dns;
			}
		}
	}

	return $master_list;
}

function get_nameservers() {
	global $config, $g;
	$master_list = array();

	// Read in dhclient nameservers
	$dns_lists = glob("/var/etc/nameserver_*");
	if (is_array($dns_lists)) {
		foreach($dns_lists as $fdns) {
			$contents = file($fdns, FILE_IGNORE_NEW_LINES | FILE_SKIP_EMPTY_LINES);
			if (!is_array($contents))
				continue;
			foreach ($contents as $dns) {
				if(is_ipaddr($dns))
					$master_list[] = $dns;
			}
		}
	}

	// Read in any extra nameservers
	if(file_exists("/var/etc/nameservers.conf")) {
		$dns_s = file("/var/etc/nameservers.conf", FILE_IGNORE_NEW_LINES | FILE_SKIP_EMPTY_LINES);
		if(is_array($dns_s)) {
			foreach($dns_s as $dns)
				if (is_ipaddr($dns))
					$master_list[] = $dns;
		}
	}

	return $master_list;
}

function system_hosts_generate()
{
	global $config, $g;

	$syscfg = $config['system'];
	$dnsmasqcfg = $config['dnsmasq'];

	$hosts = "127.0.0.1	localhost localhost.{$syscfg['domain']}\n";
	$lhosts = "";
	$dhosts = "";

	if ($config['interfaces']['lan']) {
		$cfgip = get_interface_ip("lan");
		if (is_ipaddr($cfgip))
			$hosts .= "{$cfgip}	{$syscfg['hostname']}.{$syscfg['domain']} {$syscfg['hostname']}\n";
	} else {
		$sysiflist = get_configured_interface_list();
		foreach ($sysiflist as $sysif) {
			if (!interface_has_gateway($sysif)) {
				$cfgip = get_interface_ip($sysif);
				if (is_ipaddr($cfgip)) {
					$hosts .= "{$cfgip}	{$syscfg['hostname']}.{$syscfg['domain']} {$syscfg['hostname']}\n";
					break;
				}
			}
		}
	}

	if (isset($dnsmasqcfg['enable'])) {
		if (!is_array($dnsmasqcfg['hosts']))
			$dnsmasqcfg['hosts'] = array();

		foreach ($dnsmasqcfg['hosts'] as $host) {
			if ($host['host'])
				$lhosts .= "{$host['ip']}	{$host['host']}.{$host['domain']} {$host['host']}\n";
			else
				$lhosts .= "{$host['ip']}	{$host['domain']}\n";
			if (!is_array($host['aliases']) || !is_array($host['aliases']['item']))
				continue;
			foreach ($host['aliases']['item'] as $alias) {
				if ($alias['host'])
					$lhosts .= "{$host['ip']}	{$alias['host']}.{$alias['domain']} {$alias['host']}\n";
				else
					$lhosts .= "{$host['ip']}	{$alias['domain']}\n";
			}
		}
		if (isset($dnsmasqcfg['regdhcpstatic']) && is_array($config['dhcpd'])) {
			foreach ($config['dhcpd'] as $dhcpif => $dhcpifconf)
				if(is_array($dhcpifconf['staticmap']) && isset($dhcpifconf['enable']))
						foreach ($dhcpifconf['staticmap'] as $host)
							if ($host['ipaddr'] && $host['hostname'] && $host['domain'])
								$dhosts .= "{$host['ipaddr']}	{$host['hostname']}.{$host['domain']} {$host['hostname']}\n";
							else if ($host['ipaddr'] && $host['hostname'] && $dhcpifconf['domain'])
								$dhosts .= "{$host['ipaddr']}	{$host['hostname']}.{$dhcpifconf['domain']} {$host['hostname']}\n";
							else if ($host['ipaddr'] && $host['hostname'])
								$dhosts .= "{$host['ipaddr']}	{$host['hostname']}.{$syscfg['domain']} {$host['hostname']}\n";
		}
		if (isset($dnsmasqcfg['regdhcpstatic']) && is_array($config['dhcpdv6'])) {
			foreach ($config['dhcpdv6'] as $dhcpif => $dhcpifconf)
				if(is_array($dhcpifconf['staticmap']) && isset($dhcpifconf['enable']))
						foreach ($dhcpifconf['staticmap'] as $host)
							if ($host['ipaddrv6'] && $host['hostname'] && $host['domain'])
								$dhosts .= "{$host['ipaddrv6']}	{$host['hostname']}.{$host['domain']} {$host['hostname']}\n";
							else if ($host['ipaddrv6'] && $host['hostname'] && $dhcpifconf['domain'])
								$dhosts .= "{$host['ipaddrv6']}	{$host['hostname']}.{$dhcpifconf['domain']} {$host['hostname']}\n";
							else if ($host['ipaddrv6'] && $host['hostname'])
								$dhosts .= "{$host['ipaddrv6']}	{$host['hostname']}.{$syscfg['domain']} {$host['hostname']}\n";
		}

		if (isset($dnsmasqcfg['dhcpfirst']))
			$hosts .= $dhosts . $lhosts;
		else
			$hosts .= $lhosts . $dhosts;
	}

	/*
	 * Do not remove this because dhcpleases monitors with kqueue it needs to be
	 * killed before writing to hosts files.
	 */
	if (file_exists("{$g['varrun_path']}/dhcpleases.pid")) {
		sigkillbypid("{$g['varrun_path']}/dhcpleases.pid", "TERM");
		@unlink("{$g['varrun_path']}/dhcpleases.pid");
	}
	$fd = fopen("{$g['varetc_path']}/hosts", "w");
	if (!$fd) {
		log_error("Error: cannot open hosts file in system_hosts_generate().\n");
		return 1;
	}
	fwrite($fd, $hosts);
	fclose($fd);

	if (isset($config['unbound']['enable'])) {
		require_once("unbound.inc");
		unbound_hosts_generate();
	}

	system_dhcpleases_configure();

	return 0;
}

function system_dhcpleases_configure()
{
	global $config, $g;

	/* Start the monitoring process for dynamic dhcpclients. */
	if ((isset($config['dnsmasq']['enable']) && isset($config['dnsmasq']['regdhcp']))
		|| (isset($config['unbound']['enable']) && isset($config['unbound']['regdhcp']))) {
		/* Make sure we do not error out */
		mwexec("/bin/mkdir -p {$g['dhcpd_chroot_path']}/var/db");
		if (!file_exists("{$g['dhcpd_chroot_path']}/var/db/dhcpd.leases"))
			@touch("{$g['dhcpd_chroot_path']}/var/db/dhcpd.leases");
		if (isvalidpid("{$g['varrun_path']}/dhcpleases.pid"))
			sigkillbypid("{$g['varrun_path']}/dhcpleases.pid", "HUP");
		else {
			/* To ensure we do not start multiple instances of dhcpleases, perform some clean-up first. */
			if (is_process_running("dhcpleases"))
				mwexec('/bin/pkill dhcpleases');
			@unlink("{$g['varrun_path']}/dhcpleases.pid");
			if (isset($config['unbound']['enable']))
				$dns_pid = "unbound.pid";
			else
				$dns_pid = "dnsmasq.pid";
			mwexec("/usr/local/sbin/dhcpleases -l {$g['dhcpd_chroot_path']}/var/db/dhcpd.leases -d {$config['system']['domain']} -p {$g['varrun_path']}/{$dns_pid} -h {$g['varetc_path']}/hosts");
		}
	} else {
		sigkillbypid("{$g['varrun_path']}/dhcpleases.pid", "TERM");
		@unlink("{$g['varrun_path']}/dhcpleases.pid");
	}
}

function system_hostname_configure()
{
	global $config, $g;

	$syscfg = $config['system'];

	/* set hostname */
	$status = mwexec("/bin/hostname " .
		escapeshellarg("{$syscfg['hostname']}.{$syscfg['domain']}"));

    /* Setup host GUID ID.  This is used by ZFS. */
	mwexec("/etc/rc.d/hostid start");

	return $status;
}

function system_routing_configure($interface = '')
{
	global $config, $g;

	$gatewayip = "";
	$interfacegw = "";
	$foundgw = false;
	$gatewayipv6 = "";
	$interfacegwv6 = "";
	$foundgwv6 = false;
	/* tack on all the hard defined gateways as well */
	if (is_array($config['gateways']['gateway_item'])) {
		array_map('unlink', glob('/tmp/*_defaultgw{,v6}', GLOB_BRACE));
		foreach	($config['gateways']['gateway_item'] as $gateway) {
			if (isset($gateway['defaultgw'])) {
				if ($gateway['ipprotocol'] != "inet6" && (is_ipaddrv4($gateway['gateway']) || $gateway['gateway'] == "dynamic")) {
					if(strstr($gateway['gateway'], ":"))
						continue;
					if ($gateway['gateway'] == "dynamic")
						$gateway['gateway'] = get_interface_gateway($gateway['interface']);
					$gatewayip = $gateway['gateway'];
					$interfacegw = $gateway['interface'];
					if (!empty($gateway['interface'])) {
						$defaultif = get_real_interface($gateway['interface']);
						if ($defaultif)
							@file_put_contents("/tmp/{$defaultif}_defaultgw", $gateway['gateway']);
					}
					$foundgw = true;
				} else if ($gateway['ipprotocol'] == "inet6" && (is_ipaddrv6($gateway['gateway']) || $gateway['gateway'] == "dynamic")) {
					if ($gateway['gateway'] == "dynamic")
						$gateway['gateway'] = get_interface_gateway_v6($gateway['interface']);
					$gatewayipv6 = $gateway['gateway'];
					$interfacegwv6 = $gateway['interface'];
					if (!empty($gateway['interface'])) {
						$defaultifv6 = get_real_interface($gateway['interface']);
						if ($defaultifv6)
							@file_put_contents("/tmp/{$defaultifv6}_defaultgwv6", $gateway['gateway']);
					}
					$foundgwv6 = true;
				}
			}
			if ($foundgw === true && $foundgwv6 === true)
				break;
		}
	}
	if ($foundgw == false) {
		$defaultif = get_real_interface("wan");
		$interfacegw = "wan";
		$gatewayip = get_interface_gateway("wan");
		@touch("/tmp/{$defaultif}_defaultgw");
	}
	if ($foundgwv6 == false) {
		$defaultifv6 = get_real_interface("wan");
		$interfacegwv6 = "wan";
		$gatewayipv6 = get_interface_gateway_v6("wan");
		@touch("/tmp/{$defaultif}_defaultgwv6");
	}
	$dont_add_route = false;
	/* if OLSRD is enabled, allow WAN to house DHCP. */
	if (is_array($config['installedpackages']['olsrd'])) {
		foreach($config['installedpackages']['olsrd']['config'] as $olsrd) {
			if(($olsrd['enabledyngw'] == "on") && ($olsrd['enable'] == "on")) {
				$dont_add_route = true;
				log_error(sprintf(gettext("Not adding default route because OLSR dynamic gateway is enabled.")));
				break;
			}
		}
	}

	if ($dont_add_route == false ) {
		if (!empty($interface) && $interface != $interfacegw)
			;
		else if (is_ipaddrv4($gatewayip)) {
			log_error("ROUTING: remove current default route to $gatewayip");
			mwexec("/sbin/route delete default");
			log_error("ROUTING: setting default route to $gatewayip");
			mwexec("/sbin/route add -inet default " . escapeshellarg($gatewayip));
		}

		if (!empty($interface) && $interface != $interfacegwv6)
			;
		else if (is_ipaddrv6($gatewayipv6)) {
			$ifscope = "";
			if (is_linklocal($gatewayipv6))
				$ifscope = "%{$defaultifv6}";
			log_error("ROUTING: setting IPv6 default route to {$gatewayipv6}{$ifscope}");
			mwexec("/sbin/route delete -inet6 default " . escapeshellarg("{$gatewayipv6}{$ifscope}"));
			mwexec("/sbin/route add -inet6 default " . escapeshellarg("{$gatewayipv6}{$ifscope}"));
		}
	}

	system_staticroutes_configure($interface, false);

	return 0;
}

function system_staticroutes_configure($interface = "", $update_dns = false) {
	global $config, $g, $aliastable;

	$filterdns_list = array();

	$static_routes = get_staticroutes(false, true);
	if (count($static_routes)) {
		$gateways_arr = return_gateways_array(false, true);

		foreach ($static_routes as $rtent) {
			if (empty($gateways_arr[$rtent['gateway']])) {
				log_error(sprintf(gettext("Static Routes: Gateway IP could not be found for %s"), $rtent['network']));
				continue;
			}
			$gateway = $gateways_arr[$rtent['gateway']];
			if (!empty($interface) && $interface != $gateway['friendlyiface'])
				continue;

			$gatewayip = $gateway['gateway'];
			$interfacegw = $gateway['interface'];

			$blackhole = "";
			if (!strcasecmp("Null", substr($rtent['gateway'], 0, 3)))
				$blackhole = "-blackhole";

			if (!is_fqdn($rtent['network']) && !is_subnet($rtent['network']))
				continue;

			$dnscache = array();
			if ($update_dns === true) {
				if (is_subnet($rtent['network']))
					continue;
				$dnscache = explode("\n", trim(compare_hostname_to_dnscache($rtent['network'])));
				if (empty($dnscache))
					continue;
			}

			if (is_subnet($rtent['network']))
				$ips = array($rtent['network']);
			else {
				if (!isset($rtent['disabled']))
					$filterdns_list[] = $rtent['network'];
				$ips = add_hostname_to_watch($rtent['network']);
			}

			foreach ($dnscache as $ip) {
				if (in_array($ip, $ips))
					continue;
				mwexec("/sbin/route delete " . escapeshellarg($ip), true);
			}

			if (isset($rtent['disabled'])) {
				/* XXX: This is a bit dangerous in case of routing daemons!? */
				foreach ($ips as $ip)
					mwexec("/sbin/route delete " . escapeshellarg($ip), true);
				continue;
			}

			foreach ($ips as $ip) {
				if (is_ipaddrv4($ip))
					$ip .= "/32";
				else if (is_ipaddrv6($ip))
					$ip .= "/128";

				$inet = (is_subnetv6($ip) ? "-inet6" : "-inet");

				$cmd = " {$inet} {$blackhole} " . escapeshellarg($ip) . " ";

				if (is_subnet($ip))
					if (is_ipaddr($gatewayip)) {
						mwexec("/sbin/route delete".$cmd . escapeshellarg($gatewayip));
						mwexec("/sbin/route add".$cmd . escapeshellarg($gatewayip));
					}
					else if (!empty($interfacegw)) {
						mwexec("/sbin/route delete".$cmd . "-iface " . escapeshellarg($interfacegw));
						mwexec("/sbin/route add".$cmd . "-iface " . escapeshellarg($interfacegw));
					}
			}
		}
		unset($gateways_arr);
	}
	unset($static_routes);

	if ($update_dns === false) {
		if (count($filterdns_list)) {
			$interval = 60;
			$hostnames = "";
			array_unique($filterdns_list);
			foreach ($filterdns_list as $hostname)
				$hostnames .= "cmd {$hostname} '/usr/local/opnsense/service/configd_ctl.py \"service reload routedns\"'\n";
			file_put_contents("{$g['varetc_path']}/filterdns-route.hosts", $hostnames);
			unset($hostnames);

			if (isvalidpid("{$g['varrun_path']}/filterdns-route.pid"))
				sigkillbypid("{$g['varrun_path']}/filterdns-route.pid", "HUP");
			else
				mwexec("/usr/local/sbin/filterdns -p {$g['varrun_path']}/filterdns-route.pid -i {$interval} -c {$g['varetc_path']}/filterdns-route.hosts -d 1");
		} else {
			killbypid("{$g['varrun_path']}/filterdns-route.pid");
			@unlink("{$g['varrun_path']}/filterdns-route.pid");
		}
	}
	unset($filterdns_list);

	return 0;
}

function system_routing_enable()
{
	global $config, $g;

	set_sysctl(array(
		"net.inet.ip.forwarding" => "1",
		"net.inet6.ip6.forwarding" => "1"
	));
}

function system_syslogd_fixup_server($server) {
	/* If it's an IPv6 IP alone, encase it in brackets */
	if (is_ipaddrv6($server))
		return "[$server]";
	else
		return $server;
}

function system_syslogd_get_remote_servers($syslogcfg, $facility = "*.*") {
	// Rather than repeatedly use the same code, use this function to build a list of remote servers.
	$facility .= " ".
	$remote_servers = "";
	$pad_to  = 56;
	$padding = ceil(($pad_to - strlen($facility))/8)+1;
	if($syslogcfg['remoteserver'])
		$remote_servers .= "{$facility}" . str_repeat("\t", $padding) . "@" . system_syslogd_fixup_server($syslogcfg['remoteserver']) . "\n";
	if($syslogcfg['remoteserver2'])
		$remote_servers .= "{$facility}" . str_repeat("\t", $padding) . "@" . system_syslogd_fixup_server($syslogcfg['remoteserver2']) . "\n";
	if($syslogcfg['remoteserver3'])
		$remote_servers .= "{$facility}" . str_repeat("\t", $padding) . "@" . system_syslogd_fixup_server($syslogcfg['remoteserver3']) . "\n";
	return $remote_servers;
}

function system_syslogd_start()
{
	global $config, $g;

	mwexec('/etc/rc.d/hostid start');

	$syslogcfg = $config['syslog'];

	if (file_exists("/var/run/booting"))
		echo gettext("Starting syslog...");

	if (is_process_running("fifolog_writer"))
		mwexec('/bin/pkill fifolog_writer');

	// Which logging type are we using this week??
	if (isset($config['system']['disablesyslogclog'])) {
		$log_directive = "";
		$log_create_directive = "/usr/bin/touch ";
		$log_size = "";
	} else if (isset($config['system']['usefifolog'])) {
		$log_directive = "|/usr/sbin/fifolog_writer ";
		$log_size = isset($config['syslog']['logfilesize']) ? $config['syslog']['logfilesize'] : "10240";
		$log_create_directive = "/usr/sbin/fifolog_create -s ";
	} else { // Defaults to CLOG
		$log_directive = "%";
		$log_size = isset($config['syslog']['logfilesize']) ? $config['syslog']['logfilesize'] : "10240";
		$log_create_directive = "/usr/local/sbin/clog -i -s ";
	}

	$syslogd_extra = "";
	if (isset($syslogcfg)) {
		$separatelogfacilities = array('ntp','ntpd','ntpdate','charon','openvpn','pptps','poes','l2tps','relayd','hostapd','dnsmasq','filterdns','unbound','dhcpd','dhcrelay','dhclient','dhcp6c','apinger','radvd','routed','olsrd','zebra','ospfd','bgpd','miniupnpd','filterlog');
		$syslogconf = "";
		if($config['installedpackages']['package']) {
			foreach($config['installedpackages']['package'] as $package) {
				if($package['logging']) {
					array_push($separatelogfacilities, $package['logging']['facilityname']);
					mwexec("{$log_create_directive} {$log_size} {$g['varlog_path']}/{$package['logging']['logfilename']}");
					$syslogconf .= "!{$package['logging']['facilityname']}\n*.*\t\t\t\t\t\t {$log_directive}{$g['varlog_path']}/{$package['logging']['logfilename']}\n";
				}
			}
		}
		$facilitylist = implode(',', array_unique($separatelogfacilities));
		$syslogconf .= "!radvd,routed,olsrd,zebra,ospfd,bgpd,miniupnpd\n";
		if (!isset($syslogcfg['disablelocallogging']))
			$syslogconf .= "*.*								{$log_directive}{$g['varlog_path']}/routing.log\n";

		$syslogconf .= "!ntp,ntpd,ntpdate\n";
		if (!isset($syslogcfg['disablelocallogging']))
			$syslogconf .= "*.*								{$log_directive}{$g['varlog_path']}/ntpd.log\n";

		$syslogconf .= "!ppp\n";
		if (!isset($syslogcfg['disablelocallogging']))
			$syslogconf .= "*.*								{$log_directive}{$g['varlog_path']}/ppp.log\n";

		$syslogconf .= "!pptps\n";
		if (!isset($syslogcfg['disablelocallogging']))
			$syslogconf .= "*.*								{$log_directive}{$g['varlog_path']}/pptps.log\n";

		$syslogconf .= "!poes\n";
		if (!isset($syslogcfg['disablelocallogging']))
			$syslogconf .= "*.*								{$log_directive}{$g['varlog_path']}/poes.log\n";

		$syslogconf .= "!l2tps\n";
		if (!isset($syslogcfg['disablelocallogging']))
			$syslogconf .= "*.*								{$log_directive}{$g['varlog_path']}/l2tps.log\n";

		$syslogconf .= "!charon\n";
		if (!isset($syslogcfg['disablelocallogging']))
			$syslogconf .= "*.*								{$log_directive}{$g['varlog_path']}/ipsec.log\n";
		if (isset($syslogcfg['vpn']))
			$syslogconf .= system_syslogd_get_remote_servers($syslogcfg, "*.*");

		$syslogconf .= "!openvpn\n";
		if (!isset($syslogcfg['disablelocallogging']))
			$syslogconf .= "*.*								{$log_directive}{$g['varlog_path']}/openvpn.log\n";
		if (isset($syslogcfg['vpn']))
			$syslogconf .= system_syslogd_get_remote_servers($syslogcfg, "*.*");

		$syslogconf .= "!apinger\n";
		if (!isset($syslogcfg['disablelocallogging']))
			$syslogconf .= "*.*								{$log_directive}{$g['varlog_path']}/gateways.log\n";
		if (isset($syslogcfg['apinger']))
			$syslogconf .= system_syslogd_get_remote_servers($syslogcfg, "*.*");

		$syslogconf .= "!dnsmasq,filterdns,unbound\n";
		if (!isset($syslogcfg['disablelocallogging']))
			$syslogconf .= "*.*								{$log_directive}{$g['varlog_path']}/resolver.log\n";

		$syslogconf .= "!dhcpd,dhcrelay,dhclient,dhcp6c\n";
		if (!isset($syslogcfg['disablelocallogging']))
			$syslogconf .= "*.*								{$log_directive}{$g['varlog_path']}/dhcpd.log\n";
		if (isset($syslogcfg['dhcp']))
			$syslogconf .= system_syslogd_get_remote_servers($syslogcfg, "*.*");

		$syslogconf .= "!relayd\n";
		if (!isset($syslogcfg['disablelocallogging']))
			$syslogconf .= "*.*								{$log_directive}{$g['varlog_path']}/relayd.log\n";
		if (isset($syslogcfg['relayd']))
			$syslogconf .= system_syslogd_get_remote_servers($syslogcfg, "*.*");

		$syslogconf .= "!hostapd\n";
		if (!isset($syslogcfg['disablelocallogging']))
			$syslogconf .= "*.*								{$log_directive}{$g['varlog_path']}/wireless.log\n";
		if (isset($syslogcfg['hostapd']))
			$syslogconf .= system_syslogd_get_remote_servers($syslogcfg, "*.*");

		$syslogconf .= "!filterlog\n";
		$syslogconf .= "*.*								{$log_directive}{$g['varlog_path']}/filter.log\n";
		if (isset($syslogcfg['filter']))
			$syslogconf .= system_syslogd_get_remote_servers($syslogcfg, "*.*");

		$syslogconf .= "!-{$facilitylist}\n";
		if (!isset($syslogcfg['disablelocallogging']))
			$syslogconf .= <<<EOD
local3.*							{$log_directive}{$g['varlog_path']}/vpn.log
local4.*							{$log_directive}{$g['varlog_path']}/portalauth.log
local7.*							{$log_directive}{$g['varlog_path']}/dhcpd.log
*.notice;kern.debug;lpr.info;mail.crit;daemon.none;		{$log_directive}{$g['varlog_path']}/system.log
news.err;local0.none;local3.none;local4.none;			{$log_directive}{$g['varlog_path']}/system.log
local7.none							{$log_directive}{$g['varlog_path']}/system.log
security.*							{$log_directive}{$g['varlog_path']}/system.log
auth.info;authpriv.info;daemon.info				{$log_directive}{$g['varlog_path']}/system.log
auth.info;authpriv.info						|exec /usr/local/sbin/sshlockout_pf 15
*.emerg								*

EOD;
		if (isset($syslogcfg['vpn']))
			$syslogconf .= system_syslogd_get_remote_servers($syslogcfg, "local3.*");
		if (isset($syslogcfg['portalauth']))
			$syslogconf .= system_syslogd_get_remote_servers($syslogcfg, "local4.*");
		if (isset($syslogcfg['dhcp']))
			$syslogconf .= system_syslogd_get_remote_servers($syslogcfg, "local7.*");
		if (isset($syslogcfg['system'])) {
			$syslogconf .= system_syslogd_get_remote_servers($syslogcfg, "*.notice;kern.debug;lpr.info;mail.crit;");
			$syslogconf .= system_syslogd_get_remote_servers($syslogcfg, "news.err;local0.none;local3.none;local7.none");
			$syslogconf .= system_syslogd_get_remote_servers($syslogcfg, "security.*");
			$syslogconf .= system_syslogd_get_remote_servers($syslogcfg, "auth.info;authpriv.info;daemon.info");
			$syslogconf .= system_syslogd_get_remote_servers($syslogcfg, "*.emerg");
		}
		if (isset($syslogcfg['logall'])) {
			// Make everything mean everything, including facilities excluded above.
			$syslogconf .= "!*\n";
			$syslogconf .= system_syslogd_get_remote_servers($syslogcfg, "*.*");
		}

		if (isset($syslogcfg['zmqserver'])) {
				$syslogconf .= <<<EOD
*.*								^{$syslogcfg['zmqserver']}

EOD;
		}
		/* write syslog.conf */
		if (!@file_put_contents("{$g['varetc_path']}/syslog.conf", $syslogconf)) {
			printf(gettext("Error: cannot open syslog.conf in system_syslogd_start().%s"), "\n");
			unset($syslogconf);
			return 1;
		}
		unset($syslogconf);

		// Ensure that the log directory exists
		if (!is_dir("{$g['dhcpd_chroot_path']}/var/run"))
			exec("/bin/mkdir -p {$g['dhcpd_chroot_path']}/var/run");

		$sourceip = "";
		if (!empty($syslogcfg['sourceip'])) {
			if ($syslogcfg['ipproto'] == "ipv6") {
				$ifaddr = is_ipaddr($syslogcfg['sourceip']) ? $syslogcfg['sourceip'] : get_interface_ipv6($syslogcfg['sourceip']);
				if (!is_ipaddr($ifaddr))
					$ifaddr = get_interface_ip($syslogcfg['sourceip']);
			} else {
				$ifaddr = is_ipaddr($syslogcfg['sourceip']) ? $syslogcfg['sourceip'] : get_interface_ip($syslogcfg['sourceip']);
				if (!is_ipaddr($ifaddr))
					$ifaddr = get_interface_ipv6($syslogcfg['sourceip']);
			}
			if (is_ipaddr($ifaddr)) {
				$sourceip = "-b {$ifaddr}";
			}
		}

		$syslogd_extra = "-f {$g['varetc_path']}/syslog.conf {$sourceip}";
	}

	if (isvalidpid("{$g['varrun_path']}/syslog.pid"))
		sigkillbypid("{$g['varrun_path']}/syslog.pid", "HUP");
	else
		$retval = mwexec_bg("/usr/local/sbin/syslogd -s -c -c -l {$g['dhcpd_chroot_path']}/var/run/log -P {$g['varrun_path']}/syslog.pid {$syslogd_extra}");

	if (file_exists("/var/run/booting"))
		echo gettext("done.") . "\n";

	return $retval;
}

function system_webgui_start()
{
	global $config, $g;

	if (file_exists('/usr/local/bin/openssl')) {
		/* use the ports version */
		$bin_openssl = '/usr/local/bin/openssl';
	} elseif (file_exists('/usr/bin/openssl')) {
		/* use the base version (legacy fallback) */
		$bin_openssl = '/usr/bin/openssl';
	} else {
		/* the infamous "this should never happen" */
		log_error(_('Could not find an OpenSSL implementation on your system.'));
	}

	if (file_exists("/var/run/booting")) {
		/* XXX no no no no no no no no  */
		echo gettext("Starting webConfigurator...");
	}

	chdir('/usr/local/www');

	/* defaults */
	$portarg = "80";
	$crt = "";
	$key = "";
	$ca = "";

	/* non-standard port? */
	if (isset($config['system']['webgui']['port']) && $config['system']['webgui']['port'] <> "")
		$portarg = "{$config['system']['webgui']['port']}";

	if ($config['system']['webgui']['protocol'] == "https") {
		// Ensure that we have a webConfigurator CERT
		$cert =& lookup_cert($config['system']['webgui']['ssl-certref']);
		if(!is_array($cert) && !$cert['crt'] && !$cert['prv']) {
			if (!is_array($config['ca']))
				$config['ca'] = array();
			$a_ca =& $config['ca'];
			if (!is_array($config['cert']))
				$config['cert'] = array();
			$a_cert =& $config['cert'];
			log_error("Creating SSL Certificate for this host");
			$cert = array();
			$cert['refid'] = uniqid();
			$cert['descr'] = gettext("webConfigurator default");
			/* mind the gap ->.<- */
			$openssl_args  = ' req -new -newkey rsa:4096 -sha256';
			$openssl_args .= ' -days 365 -nodes -x509';
			$openssl_args .= ' -subj "/C=NL/ST=Zuid-Holland/L=Middelharnis/O=OPNsense"';
			$openssl_args .= ' -keyout /tmp/ssl.key';
			$openssl_args .= ' -out /tmp/ssl.crt';
			mwexec($bin_openssl . $openssl_args);
			$crt = file_get_contents('/tmp/ssl.crt');
			$key = file_get_contents('/tmp/ssl.key');
			unlink('/tmp/ssl.key');
			unlink('/tmp/ssl.crt');
			cert_import($cert, $crt, $key);
			$a_cert[] = $cert;
			$config['system']['webgui']['ssl-certref'] = $cert['refid'];
			write_config(gettext("Importing HTTPS certificate"));
			if(!$config['system']['webgui']['port'])
				$portarg = "443";
			$ca = ca_chain($cert);
		} else {
			$crt = base64_decode($cert['crt']);
			$key = base64_decode($cert['prv']);
			if(!$config['system']['webgui']['port'])
				$portarg = "443";
			$ca = ca_chain($cert);
		}
	}

	/* generate lighttpd configuration */
	system_generate_lighty_config("{$g['varetc_path']}/lighty-webConfigurator.conf",
		$crt, $key, $ca, "lighty-webConfigurator.pid", $portarg, "/usr/local/www/",
		"cert.pem", "ca.pem");

	/* kill any running lighttpd */
	killbypid("{$g['varrun_path']}/lighty-webConfigurator.pid");

	sleep(1);

	@unlink("{$g['varrun_path']}/lighty-webConfigurator.pid");

	/* regenerate the php.ini files in case the setup has changed */
	mwexec('/usr/local/etc/rc.php_ini_setup');

	/* attempt to start lighthttpd */
	$res = mwexec("/usr/local/sbin/lighttpd -f {$g['varetc_path']}/lighty-webConfigurator.conf");

	if (file_exists("/var/run/booting")) {
		if ($res == 0)
			echo gettext("done.") . "\n";
		else
			echo gettext("failed!") . "\n";
	}

	return $res;
}

function system_generate_lighty_config(
	$filename,
	$cert,
	$key,
	$ca,
	$pid_file,
	$port = 80,
	$document_root = '/usr/local/www/',
	$cert_location = 'cert.pem',
	$ca_location = 'ca.pem',
	$captive_portal = false)
{
	global $config, $g;

	@mkdir('/tmp/lighttpdcompress');

	if ($captive_portal !== false)  {
		$captiveportal = ",\"mod_rewrite\",\"mod_evasive\"";
		$captive_portal_rewrite = "url.rewrite-once = ( \"(.*captiveportal.*)\" => \"$1\", \"(.*)\" => \"/index.php?zone={$captive_portal}&redirurl=$1\" )\n";

		$maxprocperip = $config['captiveportal'][$captive_portal]['maxprocperip'];
		if (empty($maxprocperip))
			$maxprocperip = 10;
		$captive_portal_mod_evasive = "evasive.max-conns-per-ip = {$maxprocperip}";

		$server_upload_dirs = "server.upload-dirs = ( \"/tmp/captiveportal/\" )\n";
		@mkdir('/tmp/captiveportal', 0555);
		$server_max_request_size = "server.max-request-size    = 384";
		$cgi_config = "";
	} else {
		$captiveportal = ",\"mod_cgi\"";
		$captive_portal_rewrite = "";
		$captive_portal_mod_evasive = "";
		$server_upload_dirs = "server.upload-dirs = ( \"{$g['upload_path']}/\", \"/tmp/\", \"/var/\" )\n";
		$server_max_request_size = "server.max-request-size    = 2097152";
		$cgi_config = "cgi.assign                 = ( \".cgi\" => \"\" )";
	}

	if (empty($port))
		$lighty_port = "80";
	else
		$lighty_port = $port;

	$memory = get_memory();
	$realmem = $memory[1];

	// Determine web GUI process settings and take into account low memory systems
	if ($realmem < 255)
		$max_procs = 1;
	else
		$max_procs = ($config['system']['webgui']['max_procs']) ? $config['system']['webgui']['max_procs'] : 2;

	// Ramp up captive portal max procs, assuming each PHP process can consume up to 64MB RAM
	if ($captive_portal !== false)  {
		if ($realmem > 135 and $realmem < 256) {
			$max_procs += 1; // 2 worker processes
		} else if ($realmem > 255 and $realmem < 513) {
			$max_procs += 2; // 3 worker processes
		} else if ($realmem > 512) {
			$max_procs += 4; // 6 worker processes
		}
		if ($max_procs > 1)
			$max_php_children = intval($max_procs/2);
		else
			$max_php_children = 1;

	} else {
		if ($realmem < 78)
			$max_php_children = 0;
		else
			$max_php_children = 1;
	}

	if(!isset($config['syslog']['nologlighttpd'])) {
		$lighty_use_syslog = <<<EOD
## where to send error-messages to
server.errorlog-use-syslog="enable"
EOD;
	}

        if ($captive_portal !== false) {
                $fast_cgi_path = "/tmp/php-fastcgi-{$captive_portal}.socket";
        } else {
                $fast_cgi_path = "/tmp/php-fastcgi.socket";
	}

	$fastcgi_config = <<<EOD
#### fastcgi module
## read fastcgi.txt for more info
fastcgi.server = ( ".php" =>
	( "localhost" =>
		(
			"socket" => "{$fast_cgi_path}",
			"max-procs" => {$max_procs},
			"bin-environment" => (
				"PHP_FCGI_CHILDREN" => "{$max_php_children}",
				"PHP_FCGI_MAX_REQUESTS" => "500"
			),
			"bin-path" => "/usr/local/bin/php-cgi"
		)
	)
)

EOD;

	$lighty_config = <<<EOD
#
# lighttpd configuration file
#
# use a it as base for lighttpd 1.0.0 and above
#
############ Options you really have to take care of ####################

## FreeBSD!
server.event-handler	= "freebsd-kqueue"
server.network-backend	= "writev"
#server.use-ipv6 = "enable"

## modules to load
server.modules              =   ( "mod_access", "mod_expire", "mod_compress", "mod_redirect",
	{$captiveportal}, "mod_fastcgi","mod_alias", "mod_rewrite"
)

server.max-keep-alive-requests = 15
server.max-keep-alive-idle = 30

## a static document-root, for virtual-hosting take look at the
## server.virtual-* options
server.document-root        = "{$document_root}"

### todo implement phalcon ui and api routing
#alias.url += ( "/ui/" => "/usr/local/opnsense/www/" )
#alias.url += ( "/api/"  => "/usr/local/opnsense/www/" )
#url.rewrite-if-not-file = ( "^/ui/(.*)$" => "/ui/index.php?_url=/$1" ,
#                            "^/api/(.*)$" => "/api/api.php?_url=/$1"
#)

{$captive_portal_rewrite}

# Maximum idle time with nothing being written (php downloading)
server.max-write-idle = 999

{$lighty_use_syslog}

# files to check for if .../ is requested
server.indexfiles           = ( "index.php", "index.html",
                                "index.htm", "default.htm" )

# mimetype mapping
mimetype.assign             = (
  ".pdf"          =>      "application/pdf",
  ".sig"          =>      "application/pgp-signature",
  ".spl"          =>      "application/futuresplash",
  ".class"        =>      "application/octet-stream",
  ".ps"           =>      "application/postscript",
  ".torrent"      =>      "application/x-bittorrent",
  ".dvi"          =>      "application/x-dvi",
  ".gz"           =>      "application/x-gzip",
  ".pac"          =>      "application/x-ns-proxy-autoconfig",
  ".swf"          =>      "application/x-shockwave-flash",
  ".tar.gz"       =>      "application/x-tgz",
  ".tgz"          =>      "application/x-tgz",
  ".tar"          =>      "application/x-tar",
  ".zip"          =>      "application/zip",
  ".mp3"          =>      "audio/mpeg",
  ".m3u"          =>      "audio/x-mpegurl",
  ".wma"          =>      "audio/x-ms-wma",
  ".wax"          =>      "audio/x-ms-wax",
  ".ogg"          =>      "audio/x-wav",
  ".wav"          =>      "audio/x-wav",
  ".gif"          =>      "image/gif",
  ".jpg"          =>      "image/jpeg",
  ".jpeg"         =>      "image/jpeg",
  ".png"          =>      "image/png",
  ".svg"          =>      "image/svg+xml",
  ".xbm"          =>      "image/x-xbitmap",
  ".xpm"          =>      "image/x-xpixmap",
  ".xwd"          =>      "image/x-xwindowdump",
  ".css"          =>      "text/css",
  ".html"         =>      "text/html",
  ".htm"          =>      "text/html",
  ".js"           =>      "text/javascript",
  ".asc"          =>      "text/plain",
  ".c"            =>      "text/plain",
  ".conf"         =>      "text/plain",
  ".text"         =>      "text/plain",
  ".txt"          =>      "text/plain",
  ".dtd"          =>      "text/xml",
  ".xml"          =>      "text/xml",
  ".mpeg"         =>      "video/mpeg",
  ".mpg"          =>      "video/mpeg",
  ".mov"          =>      "video/quicktime",
  ".qt"           =>      "video/quicktime",
  ".avi"          =>      "video/x-msvideo",
  ".asf"          =>      "video/x-ms-asf",
  ".asx"          =>      "video/x-ms-asf",
  ".wmv"          =>      "video/x-ms-wmv",
  ".bz2"          =>      "application/x-bzip",
  ".tbz"          =>      "application/x-bzip-compressed-tar",
  ".tar.bz2"      =>      "application/x-bzip-compressed-tar"
 )

# Use the "Content-Type" extended attribute to obtain mime type if possible
#mimetypes.use-xattr        = "enable"

## deny access the file-extensions
#
# ~    is for backupfiles from vi, emacs, joe, ...
# .inc is often used for code includes which should in general not be part
#      of the document-root
url.access-deny             = ( "~", ".inc" )


######### Options that are good to be but not neccesary to be changed #######

## bind to port (default: 80)

EOD;

	$lighty_config .= "server.bind  = \"0.0.0.0\"\n";
	$lighty_config .= "server.port  = {$lighty_port}\n";
	$lighty_config .= "\$SERVER[\"socket\"]  == \"0.0.0.0:{$lighty_port}\" { }\n";
	$lighty_config .= "\$SERVER[\"socket\"]  == \"[::]:{$lighty_port}\" { \n";
	if($cert <> "" and $key <> "") {
		$lighty_config .= "\n";
		$lighty_config .= "## ssl configuration\n";
		$lighty_config .= "ssl.engine = \"enable\"\n";
		$lighty_config .= "ssl.pemfile = \"{$g['varetc_path']}/{$cert_location}\"\n\n";
		if($ca <> "")
			$lighty_config .= "ssl.ca-file = \"{$g['varetc_path']}/{$ca_location}\"\n\n";
	}
	$lighty_config .= " }\n";


	$lighty_config .= <<<EOD

## error-handler for status 404
#server.error-handler-404   = "/error-handler.html"
#server.error-handler-404   = "/error-handler.php"

## to help the rc.scripts
server.pid-file            = "{$g['varrun_path']}/{$pid_file}"

## virtual directory listings
server.dir-listing         = "disable"

## enable debugging
debug.log-request-header   = "disable"
debug.log-response-header  = "disable"
debug.log-request-handling = "disable"
debug.log-file-not-found   = "disable"

# gzip compression
compress.cache-dir = "/tmp/lighttpdcompress/"
compress.filetype  = ("text/plain","text/css", "text/xml", "text/javascript" )

{$server_upload_dirs}

{$server_max_request_size}

{$fastcgi_config}

{$cgi_config}

{$captive_portal_mod_evasive}

expire.url = (
				"" => "access 50 hours",
        )

EOD;

	$cert = str_replace("\r", "", $cert);
	$key = str_replace("\r", "", $key);
	$ca = str_replace("\r", "", $ca);

	$cert = str_replace("\n\n", "\n", $cert);
	$key = str_replace("\n\n", "\n", $key);
	$ca = str_replace("\n\n", "\n", $ca);

	if($cert <> "" and $key <> "") {
		$fd = fopen("{$g['varetc_path']}/{$cert_location}", "w");
		if (!$fd) {
			printf(gettext("Error: cannot open cert.pem in system_webgui_start().%s"), "\n");
			return 1;
		}
		chmod("{$g['varetc_path']}/{$cert_location}", 0600);
		fwrite($fd, $cert);
		fwrite($fd, "\n");
		fwrite($fd, $key);
		fclose($fd);
		if(!(empty($ca) || (strlen(trim($ca)) == 0))) {
			$fd = fopen("{$g['varetc_path']}/{$ca_location}", "w");
			if (!$fd) {
				printf(gettext("Error: cannot open ca.pem in system_webgui_start().%s"), "\n");
				return 1;
			}
			chmod("{$g['varetc_path']}/{$ca_location}", 0600);
			fwrite($fd, $ca);
			fclose($fd);
		}
		$lighty_config .= "\n";
		$lighty_config .= "## " . gettext("ssl configuration") . "\n";
		$lighty_config .= "ssl.engine = \"enable\"\n";
		$lighty_config .= "ssl.pemfile = \"{$g['varetc_path']}/{$cert_location}\"\n\n";

		// Harden SSL a bit for PCI conformance testing
		$lighty_config .= "ssl.use-sslv2 = \"disable\"\n";

		/* Hifn accelerators do NOT work with the BEAST mitigation code. Do not allow it to be enabled if a Hifn card has been detected. */
		$fd = @fopen("{$g['varlog_path']}/dmesg.boot", "r");
		if ($fd) {
			while (!feof($fd)) {
				$dmesgl = fgets($fd);
				if (preg_match("/^hifn.: (.*?),/", $dmesgl, $matches) && isset($config['system']['webgui']['beast_protection'])) {
						unset($config['system']['webgui']['beast_protection']);
						log_error("BEAST Protection disabled because a conflicting cryptographic accelerator card has been detected (" . $matches[1] . ")");
					break;
				}
			}
			fclose($fd);
		}

		if (isset($config['system']['webgui']['beast_protection'])) {
			$lighty_config .= "ssl.honor-cipher-order = \"enable\"\n";
			$lighty_config .= "ssl.cipher-list = \"ECDHE-RSA-AES256-SHA384:AES256-SHA256:RC4-SHA:RC4:HIGH:!MD5:!aNULL:!EDH:!AESGCM\"\n";
		} else {
			$lighty_config .= "ssl.cipher-list = \"DHE-RSA-CAMELLIA256-SHA:DHE-DSS-CAMELLIA256-SHA:CAMELLIA256-SHA:DHE-DSS-AES256-SHA:AES256-SHA:DHE-RSA-CAMELLIA128-SHA:DHE-DSS-CAMELLIA128-SHA:CAMELLIA128-SHA:DHE-RSA-AES128-SHA:DHE-DSS-AES128-SHA:AES128-SHA:RC4-SHA:RC4-MD5:!aNULL:!eNULL:!3DES:@STRENGTH\"\n";
		}

		if(!(empty($ca) || (strlen(trim($ca)) == 0)))
			$lighty_config .= "ssl.ca-file = \"{$g['varetc_path']}/{$ca_location}\"\n\n";
	}

	// Add HTTP to HTTPS redirect
	if ($captive_portal === false && $config['system']['webgui']['protocol'] == "https" && !isset($config['system']['webgui']['disablehttpredirect'])) {
		if($lighty_port != "443")
			$redirectport = ":{$lighty_port}";
		$lighty_config .= <<<EOD
\$SERVER["socket"] == ":80" {
	\$HTTP["host"] =~ "(.*)" {
		url.redirect = ( "^/(.*)" => "https://%1{$redirectport}/$1" )
	}
}
\$SERVER["socket"] == "[::]:80" {
	\$HTTP["host"] =~ "(.*)" {
		url.redirect = ( "^/(.*)" => "https://%1{$redirectport}/$1" )
	}
}
EOD;
	}

	$fd = fopen("{$filename}", "w");
	if (!$fd) {
		printf(gettext("Error: cannot open %s in system_generate_lighty_config().%s"), $filename, "\n");
		return 1;
	}
	fwrite($fd, $lighty_config);
	fclose($fd);

	return 0;

}

function system_timezone_configure()
{
	global $config, $g;

	$syscfg = $config['system'];

	if (file_exists("/var/run/booting"))
		echo gettext("Setting timezone...");

	/* extract appropriate timezone file */
	$timezone = $syscfg['timezone'];
	$timezones = array_map(
		function ($path) { return str_replace('/usr/share/zoneinfo/', '', $path); },
		glob('/usr/share/zoneinfo/*/*')
	);

	// Reset to default if empty or not existend
	if (empty($timezone) || !in_array($timezone, $timezones)) {
		$timezone = 'Etc/UTC';
	}

	// Apply timezone
	copy(sprintf('/usr/share/zoneinfo/%s', $timezone), '/etc/localtime');

	mwexec("sync");

	if (file_exists("/var/run/booting"))
		echo gettext("done.") . "\n";
}

function system_ntp_setup_gps($serialport) {
	global $config, $g;
	$gps_device = '/dev/gps0';
	$serialport = '/dev/'.$serialport;

	if (!file_exists($serialport))
		return false;

	// Create symlink that ntpd requires
	unlink_if_exists($gps_device);
	symlink($serialport, $gps_device);

	/* Send the following to the GPS port to initialize the GPS */
	if (is_array($config['ntpd']) && is_array($config['ntpd']['gps']) && !empty($config['ntpd']['gps']['type'])) {
		$gps_init = base64_decode($config['ntpd']['gps']['initcmd']);
	}else{
		$gps_init = base64_decode('JFBVQlgsNDAsR1NWLDAsMCwwLDAqNTkNCiRQVUJYLDQwLEdMTCwwLDAsMCwwKjVDDQokUFVCWCw0MCxaREEsMCwwLDAsMCo0NA0KJFBVQlgsNDAsVlRHLDAsMCwwLDAqNUUNCiRQVUJYLDQwLEdTViwwLDAsMCwwKjU5DQokUFVCWCw0MCxHU0EsMCwwLDAsMCo0RQ0KJFBVQlgsNDAsR0dBLDAsMCwwLDANCiRQVUJYLDQwLFRYVCwwLDAsMCwwDQokUFVCWCw0MCxSTUMsMCwwLDAsMCo0Ng0KJFBVQlgsNDEsMSwwMDA3LDAwMDMsNDgwMCwwDQokUFVCWCw0MCxaREEsMSwxLDEsMQ==');
	}

	/* XXX: Why not file_put_contents to the device */
	@file_put_contents('/tmp/gps.init', $gps_init);
	`cat /tmp/gps.init > $serialport`;

	/* Add /etc/remote entry in case we need to read from the GPS with tip */
	if (intval(`grep -c '^gps0' /etc/remote`) == 0) {
		$gpsbaud = '4800';
		if (is_array($config['ntpd']) && is_array($config['ntpd']['gps']) && !empty($config['ntpd']['gps']['speed'])) {
			switch($config['ntpd']['gps']['speed']) {
				case '16':
					$gpsbaud = '9600';
					break;
				case '32':
					$gpsbaud = '19200';
					break;
				case '48':
					$gpsbaud = '38400';
					break;
				case '64':
					$gpsbaud = '57600';
					break;
				case '80':
					$gpsbaud = '115200';
					break;
			}
		}
		@file_put_contents("/etc/remote", "gps0:dv={$serialport}:br#{$gpsbaud}:pa=none:", FILE_APPEND);
	}

	return true;
}

function system_ntp_setup_pps($serialport) {
	global $config, $g;

	$pps_device = '/dev/pps0';
	$serialport = '/dev/'.$serialport;

	if (!file_exists($serialport))
		return false;

	// Create symlink that ntpd requires
	unlink_if_exists($pps_device);
	@symlink($serialport, $pps_device);

	return true;
}


function system_ntp_configure($start_ntpd = true)
{
	global $config, $g;

	$driftfile = "/var/db/ntpd.drift";
	$statsdir = "/var/log/ntp";
	$gps_device = '/dev/gps0';

	safe_mkdir($statsdir);

	if (!is_array($config['ntpd']))
		$config['ntpd'] = array();

	$ntpcfg = "# \n";
	$ntpcfg .= "# OPNsense ntp configuration file \n";
	$ntpcfg .= "# \n\n";
	$ntpcfg .= "tinker panic 0 \n";

	/* Add Orphan mode */
	$ntpcfg .= "# Orphan mode stratum\n";
	$ntpcfg .= 'tos orphan ';
	if (!empty($config['ntpd']['orphan'])) {
		$ntpcfg .= $config['ntpd']['orphan'];
	}else{
		$ntpcfg .= '12';
	}
	$ntpcfg .= "\n";

	/* Add PPS configuration */
	if (!empty($config['ntpd']['pps'])
		&& file_exists('/dev/'.$config['ntpd']['pps']['port'])
		&& system_ntp_setup_pps($config['ntpd']['pps']['port'])) {
		$ntpcfg .= "\n";
		$ntpcfg .= "# PPS Setup\n";
		$ntpcfg .= 'server 127.127.22.0';
		$ntpcfg .= ' minpoll 4 maxpoll 4';
		if (empty($config['ntpd']['pps']['prefer'])) { /*note: this one works backwards */
			$ntpcfg .= ' prefer';
		}
		if (!empty($config['ntpd']['pps']['noselect'])) {
			$ntpcfg .= ' noselect ';
		}
		$ntpcfg .= "\n";
		$ntpcfg .= 'fudge 127.127.22.0';
		if (!empty($config['ntpd']['pps']['fudge1'])) {
			$ntpcfg .= ' time1 ';
			$ntpcfg .= $config['ntpd']['pps']['fudge1'];
		}
		if (!empty($config['ntpd']['pps']['flag2'])) {
			$ntpcfg .= ' flag2 1';
		}
		if (!empty($config['ntpd']['pps']['flag3'])) {
			$ntpcfg .= ' flag3 1';
		}else{
			$ntpcfg .= ' flag3 0';
		}
		if (!empty($config['ntpd']['pps']['flag4'])) {
			$ntpcfg .= ' flag4 1';
		}
		if (!empty($config['ntpd']['pps']['refid'])) {
			$ntpcfg .= ' refid ';
			$ntpcfg .= $config['ntpd']['pps']['refid'];
		}
		$ntpcfg .= "\n";
	}
	/* End PPS configuration */

	/* Add GPS configuration */
<<<<<<< HEAD
        if (!empty($config['ntpd']['gps'] && !empty($config['ntpd']['gps']['port']))
=======
	if (!empty($config['ntpd']['gps'] && !empty($config['ntpd']['gps']['port']))
>>>>>>> e8b42bb6
		&& file_exists('/dev/'.$config['ntpd']['gps']['port'])
		&& system_ntp_setup_gps($config['ntpd']['gps']['port'])) {
		$ntpcfg .= "\n";
		$ntpcfg .= "# GPS Setup\n";
		$ntpcfg .= 'server 127.127.20.0 mode ';
		if (!empty($config['ntpd']['gps']['nmea']) || !empty($config['ntpd']['gps']['speed']) || !empty($config['ntpd']['gps']['subsec'])) {
			if (!empty($config['ntpd']['gps']['nmea'])) {
				$ntpmode = (int) $config['ntpd']['gps']['nmea'];
			}
			if (!empty($config['ntpd']['gps']['speed'])) {
				$ntpmode += (int) $config['ntpd']['gps']['speed'];
			}
			if (!empty($config['ntpd']['gps']['subsec'])) {
				$ntpmode += 128;
			}
			$ntpcfg .= (string) $ntpmode;
		}else{
			$ntpcfg .= '0';
		}
		$ntpcfg .= ' minpoll 4 maxpoll 4';
		if (empty($config['ntpd']['gps']['prefer'])) { /*note: this one works backwards */
			$ntpcfg .= ' prefer';
		}
		if (!empty($config['ntpd']['gps']['noselect'])) {
			$ntpcfg .= ' noselect ';
		}
		$ntpcfg .= "\n";
		$ntpcfg .= 'fudge 127.127.20.0';
		if (!empty($config['ntpd']['gps']['fudge1'])) {
			$ntpcfg .= ' time1 ';
			$ntpcfg .= $config['ntpd']['gps']['fudge1'];
		}
		if (!empty($config['ntpd']['gps']['fudge2'])) {
			$ntpcfg .= ' time2 ';
			$ntpcfg .= $config['ntpd']['gps']['fudge2'];
		}
		if (!empty($config['ntpd']['gps']['flag1'])) {
			$ntpcfg .= ' flag1 1';
		}else{
			$ntpcfg .= ' flag1 0';
		}
		if (!empty($config['ntpd']['gps']['flag2'])) {
			$ntpcfg .= ' flag2 1';
		}
		if (!empty($config['ntpd']['gps']['flag3'])) {
			$ntpcfg .= ' flag3 1';
		}else{
			$ntpcfg .= ' flag3 0';
		}
		if (!empty($config['ntpd']['gps']['flag4'])) {
			$ntpcfg .= ' flag4 1';
		}
		if (!empty($config['ntpd']['gps']['refid'])) {
			$ntpcfg .= ' refid ';
			$ntpcfg .= $config['ntpd']['gps']['refid'];
		}
		$ntpcfg .= "\n";
	}elseif (!empty($config['ntpd']['gpsport'])
		&& file_exists('/dev/'.$config['ntpd']['gpsport'])
		&& system_ntp_setup_gps($config['ntpd']['gpsport'])) {
		/* This handles a 2.1 and earlier config */
		$ntpcfg .= "# GPS Setup\n";
		$ntpcfg .= "server 127.127.20.0 mode 0 minpoll 4 maxpoll 4 prefer\n";
		$ntpcfg .= "fudge 127.127.20.0 time1 0.155 time2 0.000 flag1 1 flag2 0 flag3 1\n";
		// Fall back to local clock if GPS is out of sync?
		$ntpcfg .= "server 127.127.1.0\n";
		$ntpcfg .= "fudge 127.127.1.0 stratum 12\n";
	}
	/* End GPS configuration */

	$ntpcfg .= "\n\n# Upstream Servers\n";
	/* foreach through ntp servers and write out to ntpd.conf */
	foreach (explode(' ', $config['system']['timeservers']) as $ts) {
		$ntpcfg .= "server {$ts} iburst maxpoll 9";
		if (substr_count($config['ntpd']['prefer'], $ts)) $ntpcfg .= ' prefer';
		if (substr_count($config['ntpd']['noselect'], $ts)) $ntpcfg .= ' noselect';
		$ntpcfg .= "\n";
	}
	unset($ts);

	$ntpcfg .= "\n\n";
	$ntpcfg .= "disable monitor\n"; //prevent NTP reflection attack, see https://forum.pfsense.org/index.php/topic,67189.msg389132.html#msg389132
	if (!empty($config['ntpd']['clockstats']) || !empty($config['ntpd']['loopstats']) || !empty($config['ntpd']['peerstats'])) {
		$ntpcfg .= "enable stats\n";
		$ntpcfg .= 'statistics';
		if (!empty($config['ntpd']['clockstats'])) {
			$ntpcfg .= ' clockstats';
		}
		if (!empty($config['ntpd']['loopstats'])) {
			$ntpcfg .= ' loopstats';
		}
		if (!empty($config['ntpd']['peerstats'])) {
			$ntpcfg .= ' peerstats';
		}
		$ntpcfg .= "\n";
	}
	$ntpcfg .= "statsdir {$statsdir}\n";
	$ntpcfg .= 'logconfig =syncall +clockall';
	if (!empty($config['ntpd']['logpeer'])) {
		$ntpcfg .= ' +peerall';
	}
	if (!empty($config['ntpd']['logsys'])) {
		$ntpcfg .= ' +sysall';
	}
	$ntpcfg .= "\n";
	$ntpcfg .= "driftfile {$driftfile}\n";
	/* Access restrictions */
	$ntpcfg .= 'restrict default';
	if (empty($config['ntpd']['kod'])) { /*note: this one works backwards */
		$ntpcfg .= ' kod limited';
	}
	if (empty($config['ntpd']['nomodify'])) { /*note: this one works backwards */
		$ntpcfg .= ' nomodify';
	}
	if (!empty($config['ntpd']['noquery'])) {
		$ntpcfg .= ' noquery';
	}
	if (empty($config['ntpd']['nopeer'])) { /*note: this one works backwards */
		$ntpcfg .= ' nopeer';
	}
	if (empty($config['ntpd']['notrap'])) { /*note: this one works backwards */
		$ntpcfg .= ' notrap';
	}
	if (!empty($config['ntpd']['noserve'])) {
		$ntpcfg .= ' noserve';
	}
	$ntpcfg .= "\nrestrict -6 default";
	if (empty($config['ntpd']['kod'])) { /*note: this one works backwards */
		$ntpcfg .= ' kod limited';
	}
	if (empty($config['ntpd']['nomodify'])) { /*note: this one works backwards */
		$ntpcfg .= ' nomodify';
	}
	if (!empty($config['ntpd']['noquery'])) {
		$ntpcfg .= ' noquery';
	}
	if (empty($config['ntpd']['nopeer'])) { /*note: this one works backwards */
		$ntpcfg .= ' nopeer';
	}
	if (!empty($config['ntpd']['noserve'])) {
		$ntpcfg .= ' noserve';
	}
	if (empty($config['ntpd']['notrap'])) { /*note: this one works backwards */
		$ntpcfg .= ' notrap';
	}
	$ntpcfg .= "\n";

	/* A leapseconds file is really only useful if this clock is stratum 1 */
	$ntpcfg .= "\n";
	if (!empty($config['ntpd']['leapsec'])) {
		$leapsec .= base64_decode($config['ntpd']['leapsec']);
		file_put_contents('/var/db/leap-seconds', $leapsec);
		$ntpcfg .= "leapfile /var/db/leap-seconds\n";
	}


	if (empty($config['ntpd']['interface']))
		if (is_array($config['installedpackages']['openntpd']) && !empty($config['installedpackages']['openntpd']['config'][0]['interface']))
			$interfaces = explode(",", $config['installedpackages']['openntpd']['config'][0]['interface']);
		else
			$interfaces = array();
	else
		$interfaces = explode(",", $config['ntpd']['interface']);

	if (is_array($interfaces) && count($interfaces)) {
		$ntpcfg .= "interface ignore all\n";
		foreach ($interfaces as $interface) {
			if (!is_ipaddr($interface)) {
				$interface = get_real_interface($interface);
			}
			if (!empty($interface))
				$ntpcfg .= "interface listen {$interface}\n";
		}
	}

	/* open configuration for wrting or bail */
	if (!@file_put_contents("{$g['varetc_path']}/ntpd.conf", $ntpcfg)) {
		log_error("Could not open {$g['varetc_path']}/ntpd.conf for writing");
		return;
	}

	/* At bootup we just want to write out the config. */
	if (!$start_ntpd)
		return;

	/* if ntpd is running, kill it */
	while (isvalidpid("{$g['varrun_path']}/ntpd.pid")) {
		killbypid("{$g['varrun_path']}/ntpd.pid");
	}
	@unlink("{$g['varrun_path']}/ntpd.pid");

	/* if /var/empty does not exist, create it */
	if(!is_dir("/var/empty"))
		mkdir("/var/empty", 0775, true);

	/* start opentpd, set time now and use /var/etc/ntpd.conf */
	mwexec("/usr/local/sbin/ntpd -g -c {$g['varetc_path']}/ntpd.conf -p {$g['varrun_path']}/ntpd.pid", false, true);

	// Note that we are starting up
	log_error("NTPD is starting up.");
	return;
}

function sync_system_time() {
	global $config, $g;

	if (file_exists("/var/run/booting"))
		echo gettext("Syncing system time before startup...");

	/* foreach through servers and write out to ntpd.conf */
	foreach (explode(' ', $config['system']['timeservers']) as $ts) {
		mwexec("/usr/local/sbin/ntpdate -s $ts");
	}

	if (file_exists("/var/run/booting"))
		echo gettext("done.") . "\n";

}

function system_halt($sync = false)
{
	system_reboot_cleanup();

	$cmd ='/usr/local/etc/rc.halt > /dev/null 2>&1';

	if (!$sync) {
		$cmd = sprintf('/usr/bin/nohup %s &', $cmd);
	}

	mwexec($cmd);
}

function system_reboot($sync = false)
{
	system_reboot_cleanup();

	$cmd ='/usr/local/etc/rc.reboot > /dev/null 2>&1';

	if (!$sync) {
		$cmd = sprintf('/usr/bin/nohup %s &', $cmd);
	}

	mwexec($cmd);
}

function system_reboot_cleanup() {
	global $config, $cpzone;

	mwexec("/usr/local/bin/beep.sh stop");
	require_once("captiveportal.inc");
	if (is_array($config['captiveportal'])) {
		foreach ($config['captiveportal'] as $cpzone=>$cp) {
			captiveportal_radius_stop_all();
			captiveportal_send_server_accounting(true);
		}
	}
	require_once("voucher.inc");
	voucher_save_db_to_config();
}

function system_console_configure()
{
	setup_serial_port();
}

function system_dmesg_save()
{
	global $g;

	$dmesg = '';
	$_gb = exec('/sbin/dmesg', $dmesg);

	/* find last copyright line (output from previous boots may be present) */
	$lastcpline = 0;

	for ($i = 0; $i < count($dmesg); $i++) {
		if (strstr($dmesg[$i], "Copyright (c) 1992-"))
			$lastcpline = $i;
	}

	$fd = fopen("{$g['varlog_path']}/dmesg.boot", "w");
	if (!$fd) {
		printf(gettext("Error: cannot open dmesg.boot in system_dmesg_save().%s"), "\n");
		return 1;
	}

	for ($i = $lastcpline; $i < count($dmesg); $i++)
		fwrite($fd, $dmesg[$i] . "\n");

	fclose($fd);
	unset($dmesg);

	return 0;
}

function system_set_harddisk_standby()
{
	global $g, $config;

	if (isset($config['system']['harddiskstandby'])) {
		if (file_exists("/var/run/booting")) {
			echo gettext('Setting hard disk standby... ');
		}

		$standby = $config['system']['harddiskstandby'];
		// Check for a numeric value
		if (is_numeric($standby)) {
			// Sync the disk(s)
			pfSense_sync();
			if (set_single_sysctl('hw.ata.standby', (int)$standby)) {
				// Reinitialize ATA-drives
				mwexec('/usr/local/sbin/atareinit');
				if (file_exists("/var/run/booting")) {
					echo gettext("done.") . "\n";
				}
			} else if (file_exists("/var/run/booting")) {
				echo gettext("failed!") . "\n";
			}
		} else if (file_exists("/var/run/booting")) {
			echo gettext("failed!") . "\n";
		}
	}
}

function system_setup_sysctl()
{
	global $config;

	activate_sysctls();

	if (isset($config['system']['sharednet'])) {
		system_disable_arp_wrong_if();
	}
}

function system_disable_arp_wrong_if()
{
	global $config;

	set_sysctl(array(
		"net.link.ether.inet.log_arp_wrong_iface" => "0",
		"net.link.ether.inet.log_arp_movements" => "0"
	));
}

function system_enable_arp_wrong_if()
{
	global $config;

	set_sysctl(array(
		"net.link.ether.inet.log_arp_wrong_iface" => "1",
		"net.link.ether.inet.log_arp_movements" => "1"
	));
}

function enable_watchdog() {
	global $config;
	return;
	$install_watchdog = false;
	$supported_watchdogs = array("Geode");
	$file = file_get_contents("/var/log/dmesg.boot");
	foreach($supported_watchdogs as $sd) {
		if(stristr($file, "Geode")) {
			$install_watchdog = true;
		}
	}
	if($install_watchdog == true) {
		if(is_process_running("watchdogd"))
			mwexec("/usr/bin/killall watchdogd", true);
		exec("/usr/sbin/watchdogd");
	}
}

function system_check_reset_button() {
	global $g;
	if($g['platform'] != "nanobsd")
		return 0;

	$specplatform = system_identify_specific_platform();

	if ($specplatform['name'] != "wrap" && $specplatform['name'] != "alix")
		return 0;

	$retval = mwexec("/usr/local/sbin/" . $specplatform['name'] . "resetbtn");

	if ($retval == 99) {
		/* user has pressed reset button for 2 seconds -
		   reset to factory defaults */
		echo <<<EOD

***********************************************************************
* Reset button pressed - resetting configuration to factory defaults. *
* The system will reboot after this completes.                        *
***********************************************************************


EOD;

		reset_factory_defaults();
		system_reboot(true);
		exit(0);
	}

	return 0;
}

/* attempt to identify the specific platform (for embedded systems)
   Returns an array with two elements:
	name => platform string (e.g. 'wrap', 'alix' etc.)
	descr => human-readable description (e.g. "PC Engines WRAP")
*/
function system_identify_specific_platform()
{
	global $g;

	/* the rest of the code only deals with 'embedded' platforms */
	if ($g['platform'] != 'nanobsd')
		return array('name' => $g['platform'], 'descr' => $g['platform']);

	$dmesg = get_single_sysctl('hw.model');

	if (strpos($dmesg, "PC Engines WRAP") !== false)
		return array('name' => 'wrap', 'descr' => gettext('PC Engines WRAP'));

	if (strpos($dmesg, "PC Engines ALIX") !== false)
		return array('name' => 'alix', 'descr' => gettext('PC Engines ALIX'));

	if (preg_match("/Soekris net45../", $dmesg, $matches))
		return array('name' => 'net45xx', 'descr' => $matches[0]);

	if (preg_match("/Soekris net48../", $dmesg, $matches))
		return array('name' => 'net48xx', 'descr' => $matches[0]);

	if (preg_match("/Soekris net55../", $dmesg, $matches))
		return array('name' => 'net55xx', 'descr' => $matches[0]);

	/* unknown embedded platform */
	return array('name' => 'embedded', 'descr' => gettext('embedded (unknown)'));
}

function system_get_dmesg_boot() {
	global $g;

	return file_get_contents("{$g['varlog_path']}/dmesg.boot");
}

function get_possible_listen_ips($include_ipv6_link_local=false) {
	$interfaces = get_configured_interface_with_descr();
	$carplist = get_configured_carp_interface_list();
	$listenips = array();
	foreach ($carplist as $cif => $carpip)
		$interfaces[$cif] = $carpip." (".get_vip_descr($carpip).")";
	$aliaslist = get_configured_ip_aliases_list();
	foreach ($aliaslist as $aliasip => $aliasif)
		$interfaces[$aliasip] = $aliasip." (".get_vip_descr($aliasip).")";
	foreach ($interfaces as $iface => $ifacename) {
		$tmp["name"]  = $ifacename;
		$tmp["value"] = $iface;
		$listenips[] = $tmp;
		if ($include_ipv6_link_local) {
			$llip = find_interface_ipv6_ll(get_real_interface($iface));
			if (!empty($llip)) {
				$tmp["name"]  = "{$ifacename} IPv6 Link-Local";
				$tmp["value"] = $llip;
				$listenips[] = $tmp;
			}
		}
	}
	$tmp["name"]  = "Localhost";
	$tmp["value"] = "lo0";
	$listenips[] = $tmp;
	return $listenips;
}

function get_possible_traffic_source_addresses($include_ipv6_link_local=false) {
	global $config;
	$sourceips = get_possible_listen_ips($include_ipv6_link_local);
	foreach (array('server', 'client') as $mode) {
		if (is_array($config['openvpn']["openvpn-{$mode}"])) {
			foreach ($config['openvpn']["openvpn-{$mode}"] as $id => $setting) {
				if (!isset($setting['disable'])) {
					$vpn = array();
					$vpn['value'] = 'ovpn' . substr($mode, 0, 1) . $setting['vpnid'];
					$vpn['name'] = gettext("OpenVPN") . " ".$mode.": ".htmlspecialchars($setting['description']);
					$sourceips[] = $vpn;
				}
			}
		}
	}
	return $sourceips;
}
?><|MERGE_RESOLUTION|>--- conflicted
+++ resolved
@@ -1434,11 +1434,7 @@
 	/* End PPS configuration */
 
 	/* Add GPS configuration */
-<<<<<<< HEAD
         if (!empty($config['ntpd']['gps'] && !empty($config['ntpd']['gps']['port']))
-=======
-	if (!empty($config['ntpd']['gps'] && !empty($config['ntpd']['gps']['port']))
->>>>>>> e8b42bb6
 		&& file_exists('/dev/'.$config['ntpd']['gps']['port'])
 		&& system_ntp_setup_gps($config['ntpd']['gps']['port'])) {
 		$ntpcfg .= "\n";
