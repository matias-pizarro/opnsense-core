--- conflicted
+++ resolved
@@ -68,12 +68,8 @@
     {
         $node = $this->getBase("route", "route", $uuid);
         // delete previous route when changed (one shot, apply should only delete the last known situation)
-<<<<<<< HEAD
-        if (!empty($node['route']['network']) && $_POST['route']['network'] != $node['route']['network']
-=======
         if (
             !empty($node['route']['network']) && $_POST['route']['network'] != $node['route']['network']
->>>>>>> 1ce87376
             && !file_exists("/tmp/delete_route_{$uuid}.todo")
         ) {
             file_put_contents("/tmp/delete_route_{$uuid}.todo", $node['route']['network']);
